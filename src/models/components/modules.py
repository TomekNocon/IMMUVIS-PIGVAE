import torch
from typing import Tuple, Optional, Any
import torch.nn as nn
import torch.nn.functional as F

# from src.models.components.custom_graph_transformer import Transformer
from src.models.components.llama_graph_transformer import Transformer
from src.models.components.embeddings import PositionalEncoding
from src.data.components.graphs_datamodules import DenseGraphBatch
from src.models.components.spectral_embeddings import SklearnSpectralEmbedding
from src.models.components.rotary_embedding import LLamaRotaryEmbedding

from omegaconf import DictConfig


class GraphAE(torch.nn.Module):
    def __init__(self, hparams: DictConfig):
        super().__init__()
        self.input_size = hparams.input_size
        self.vae = hparams.vae
        self.encoder = GraphEncoder(hparams.encoder)
        self.bottle_neck_encoder = BottleNeckEncoder(hparams.bottle_neck_encoder)
        self.bottle_neck_decoder = BottleNeckDecoder(hparams.bottle_neck_decoder)
        self.permuter = SimplePermuter(hparams.permuter)
        self.decoder = GraphDecoder(hparams.decoder)

    def encode(
        self, graph: DenseGraphBatch
    ) -> Tuple[torch.Tensor, torch.Tensor, torch.Tensor, torch.Tensor]:
        node_features = graph.node_features
        edge_features = graph.edge_features
        mask = graph.mask
        graph_emb, node_features = self.encoder(
            node_features=node_features,
            edge_features=edge_features,
            mask=mask,
        )
        graph_emb, mu, logvar = self.bottle_neck_encoder(graph_emb)
        return graph_emb, node_features, mu, logvar

    def decode(
        self,
        graph_emb: torch.Tensor,
        perm: torch.Tensor,
        mask: Optional[torch.Tensor] = None,
    ) -> DenseGraphBatch:
        graph_emb = self.bottle_neck_decoder(graph_emb)
        node_logits, edge_logits = self.decoder(
            graph_emb=graph_emb, perm=perm, mask=mask
        )
        graph_pred = DenseGraphBatch(
            node_features=node_logits,
            edge_features=edge_logits,
            mask=mask,
            properties=torch.tensor([]),
        )
        return graph_pred

    def forward(
        self, graph: DenseGraphBatch, training: bool, tau: float = 1.0
    ) -> Tuple:
        graph_emb, node_features, mu, logvar = self.encode(graph=graph)
        perm, context, soft_probs, _ = self.permuter(
            node_features, mask=graph.mask, hard=not training, tau=tau
        )
        if context is not None:
            graph_emb += context
        graph_pred = self.decode(graph_emb, perm, graph.mask)
        return graph_emb, graph_pred, soft_probs, perm, mu, logvar


class GraphEncoder(torch.nn.Module):
    def __init__(self, hparams: DictConfig):
        super().__init__()

        self.summary_node = nn.Parameter(
            torch.randn(1, 1, hparams.graph_encoder_hidden_dim)
        )
        # nn.init.trunc_normal_(self.summary_node, std=0.02)
        if hparams.project:
            self.projection_in = nn.Linear(
                hparams.num_node_features, hparams.graph_encoder_hidden_dim
            )
        self.project = hparams.project
        self.graph_transformer = Transformer(
            hidden_dim=hparams.graph_encoder_hidden_dim,
            num_heads=hparams.graph_encoder_num_heads,
            ppf_hidden_dim=hparams.graph_encoder_ppf_hidden_dim,
            num_layers=hparams.graph_encoder_num_layers,
            dropout=hparams.dropout,
        )
        self.fc_in = nn.Linear(
            hparams.graph_encoder_hidden_dim, hparams.graph_encoder_hidden_dim
        )
        self.layer_norm = nn.LayerNorm(hparams.graph_encoder_hidden_dim)
        self.dropout = nn.Dropout(hparams.dropout)

    def add_emb_node_and_feature(
        self,
        node_features: torch.Tensor,
        edge_features: torch.Tensor,
        mask: torch.Tensor,
    ) -> Tuple[torch.Tensor, torch.Tensor, torch.Tensor]:
        batch_size = node_features.size(0)
        cls_tokens = self.summary_node.expand(batch_size, -1, -1)
        node_features = torch.cat([cls_tokens, node_features], dim=1)  # (B, N+1, D)
        mask = F.pad(mask, (1, 0), value=1)
        return node_features, edge_features, mask

    def init_message_matrix(
        self,
        node_features: torch.Tensor,
        edge_features: torch.Tensor,
        mask: torch.Tensor,
    ) -> Tuple[torch.Tensor, torch.Tensor]:
        node_features, edge_features, mask = self.add_emb_node_and_feature(
            node_features, edge_features, mask
        )
        x = self.layer_norm(self.dropout(self.fc_in(node_features)))
        return x, mask

    def read_out_message_matrix(
        self, x: torch.Tensor
    ) -> Tuple[torch.Tensor, torch.Tensor]:
        node_features = x
        graph_emb, node_features = node_features[:, 0], node_features[:, 1:]
        return graph_emb, node_features

    def forward(
        self,
        node_features: torch.Tensor,
        edge_features: torch.Tensor,
        mask: torch.Tensor,
    ) -> Tuple[torch.Tensor, torch.Tensor]:
<<<<<<< HEAD
        node_features = node_features.to(device)
        if self.project:
            node_features = self.projection_in(node_features)
=======
        # node_features = self.spectral_embeddings(node_features)
        node_features = self.projection_in(node_features)
>>>>>>> 1c20ba1f
        x, _ = self.init_message_matrix(node_features, edge_features, mask)
        x = self.graph_transformer(x, mask=None, is_encoder=True)
        graph_emb, node_features = self.read_out_message_matrix(x)
        return graph_emb, node_features


class GraphDecoder(torch.nn.Module):
    def __init__(self, hparams: DictConfig):
        super().__init__()
        # TODO: check what should be the dim
        self.positional_embedding = PositionalEncoding(
            hparams.graph_decoder_pos_emb_dim
        )
        self.graph_transformer = Transformer(
            hidden_dim=hparams.graph_decoder_hidden_dim,
            num_heads=hparams.graph_decoder_num_heads,
            ppf_hidden_dim=hparams.graph_decoder_ppf_hidden_dim,
            num_layers=hparams.graph_decoder_num_layers,
            dropout=hparams.dropout,
            rope=LLamaRotaryEmbedding(hparams.head_dim),
        )
        self.fc_in = nn.Linear(
            hparams.graph_decoder_hidden_dim, hparams.graph_decoder_hidden_dim
        )
        if hparams.project:
            self.node_fc_out = nn.Linear(
                hparams.graph_decoder_hidden_dim, hparams.num_node_features
            )
        self.project = hparams.project
        self.dropout = nn.Dropout(hparams.dropout)
        self.layer_norm = nn.LayerNorm(hparams.graph_decoder_hidden_dim)

        if not self.graph_transformer.is_rope:
            # TODO: check what should be the dim
            self.embedding = torch.nn.Embedding(
                num_embeddings=hparams.num_embeddings,
                embedding_dim=hparams.graph_decoder_hidden_dim,
            )

    def init_message_matrix(
        self, graph_emb: torch.Tensor, perm: torch.Tensor, num_nodes: int
    ) -> torch.Tensor:
        batch_size = graph_emb.size(0)
        x = graph_emb.unsqueeze(1).expand(-1, num_nodes, -1)
        # if not self.rope:
        pos_emb = self.positional_embedding(batch_size, num_nodes)
        if perm is not None:
            pos_emb = torch.matmul(perm, pos_emb)

        if not self.graph_transformer.is_rope:
            positions = torch.arange(x.shape[1], device=x.device).unsqueeze(0)
            x = x + self.embedding(positions)

        x = x + pos_emb
        x = self.layer_norm(self.dropout(self.fc_in(x)))
        return x

    def read_out_message_matrix(
        self, x: torch.Tensor
    ) -> Tuple[torch.Tensor, torch.Tensor]:
        node_features = x
        if self.project:
            node_features = self.node_fc_out(node_features)
        edge_features = torch.empty(0, device=x.device)
        return node_features, edge_features

    def forward(
        self, graph_emb: torch.Tensor, perm: torch.Tensor, mask: torch.Tensor
    ) -> Tuple[torch.Tensor, torch.Tensor]:
        x = self.init_message_matrix(graph_emb, perm, num_nodes=mask.size(1))
        x = self.graph_transformer(x, mask=None, is_encoder=False)
        node_features, edge_features = self.read_out_message_matrix(x)
        return node_features, edge_features


class Permuter(torch.nn.Module):
    def __init__(self, hparams: DictConfig):
        super().__init__()
        self.scoring_fc = nn.Sequential(
            nn.Linear(
                hparams.graph_decoder_hidden_dim, hparams.graph_decoder_hidden_dim
            ),
            nn.ReLU(),
            nn.Linear(
                hparams.graph_decoder_hidden_dim, hparams.graph_decoder_hidden_dim
            ),
            nn.ReLU(),
            nn.Linear(hparams.graph_decoder_hidden_dim, 1),
        )
        self.perm_context = nn.Sequential(
            nn.Linear(hparams.grid_size**2, hparams.emb_dim),
            nn.LayerNorm(hparams.emb_dim),
            nn.ReLU(),
        )
        self.break_symmetry_scale = hparams.break_symmetry_scale

    def score(self, x: torch.Tensor, mask: torch.Tensor) -> torch.Tensor:
        scores = self.scoring_fc(x)

        if mask.sum() == 0:
            fill_value = -1e6
        else:
            fill_value = scores.min().item() - 1

        scores = scores.masked_fill(mask.unsqueeze(-1) == 0, fill_value)
        return scores

    def soft_sort(self, scores: torch.Tensor, hard: bool, tau: float) -> torch.Tensor:
        scores_sorted = scores.sort(descending=True, dim=1)[0]
        pairwise_diff = (scores.transpose(1, 2) - scores_sorted).abs().neg() / tau
        perm = pairwise_diff.softmax(-1)
        if hard:
            perm_ = torch.zeros_like(perm, device=perm.device)
            perm_.scatter_(-1, perm.topk(1, -1)[1], value=1)
            perm = (perm_ - perm).detach() + perm
        return perm

    def mask_perm(self, perm: torch.Tensor, mask: torch.Tensor) -> torch.Tensor:
        batch_size, num_nodes = mask.size(0), mask.size(1)
        eye = (
            torch.eye(num_nodes, num_nodes)
            .unsqueeze(0)
            .expand(batch_size, -1, -1)
            .type_as(perm)
        )

        mask = mask.unsqueeze(-1).expand(-1, -1, num_nodes)
        perm = torch.where(mask, perm, eye)
        return perm

    def forward(
        self,
        node_features: torch.Tensor,
        tau: float,
        mask: torch.Tensor,
        hard: bool = False,
    ) -> Tuple[torch.Tensor, Any, None]:
        # add noise to break symmetry
        device = node_features.device
        node_features = (
            node_features + torch.randn_like(node_features) * self.break_symmetry_scale
        )
        mask = mask.to(device)
        scores = self.score(node_features, mask)
        context = scores.squeeze(-1)
        context = self.perm_context(context)

        perm = self.soft_sort(scores, hard, tau)
        perm = perm.transpose(2, 1)
        perm = self.mask_perm(perm, mask)
        return perm, context, None

    @staticmethod
    def permute_node_features(
        node_features: torch.Tensor, perm: torch.Tensor
    ) -> torch.Tensor:
        node_features = torch.matmul(perm, node_features)
        return node_features

    @staticmethod
    def permute_edge_features(
        edge_features: torch.Tensor, perm: torch.Tensor
    ) -> torch.Tensor:
        edge_features = torch.matmul(perm.unsqueeze(1), edge_features)
        edge_features = torch.matmul(
            perm.unsqueeze(1), edge_features.permute(0, 2, 1, 3)
        )
        edge_features = edge_features.permute(0, 2, 1, 3)
        return edge_features

    @staticmethod
    def permute_graph(graph: DenseGraphBatch, perm: torch.Tensor) -> DenseGraphBatch:
        graph.node_features = Permuter.permute_node_features(graph.node_features, perm)
        graph.edge_features = Permuter.permute_edge_features(graph.edge_features, perm)
        return graph


class SimplePermuter(torch.nn.Module):
    def __init__(self, hparams: DictConfig):
        super().__init__()
        self.turn_off = hparams.turn_off
        self.use_ce = hparams.use_ce
        # self.use_context = hparams.use_context
        self.scoring_fc = torch.nn.Linear(
            hparams.graph_decoder_hidden_dim, hparams.num_permutations
        )
        # self.layer_norm = torch.nn.LayerNorm(hparams.graph_decoder_hidden_dim)
        self.graph_transformer = Transformer(
            hidden_dim=hparams.graph_decoder_hidden_dim,
            num_heads=hparams.graph_decoder_num_heads,
            ppf_hidden_dim=hparams.graph_decoder_ppf_hidden_dim,
            num_layers=2,
            dropout=hparams.dropout,
            rope=LLamaRotaryEmbedding(hparams.head_dim),
        )
        self.perm_node = nn.Parameter(
            torch.randn(1, 1, hparams.graph_decoder_hidden_dim)
        )
        # nn.init.trunc_normal_(self.perm_node, std=0.02)
        self.spectral_embeddings = SklearnSpectralEmbedding(
            hparams.n_components,
            hparams.graph_decoder_hidden_dim,
            hparams.grid_size,
        )
        self.perm_context = torch.nn.Linear(hparams.num_permutations, hparams.emb_dim)
        predefined_permutations = self.create_predefine_permutations(hparams.grid_size)
        # Predefined permutation matrices (B, num_permutations, N, N)
        self.register_buffer("predefined_permutations", predefined_permutations)
        self.break_symmetry_scale = hparams.break_symmetry_scale

    def forward(
        self,
        node_features: torch.Tensor,
        tau: float,
        mask: torch.Tensor,
        hard: bool = False,
        labels: Optional[torch.Tensor] = None,
    ) -> Tuple[Optional[torch.Tensor], Any, Optional[torch.Tensor]]:
        # Add noise to break symmetry

        device = node_features.device
        batch_size = node_features.shape[0] // 8

        if self.turn_off:
            perm = self.predefined_permutations.repeat_interleave(batch_size, dim=0)
            return perm, None, None, None
        # TODO: Think if I need to add this break symmetry scale
        node_features = (
            node_features + torch.randn_like(node_features) * self.break_symmetry_scale
        )
        node_features = self.spectral_embeddings(node_features)
        cls_tokens = self.perm_node.expand(batch_size * 8, -1, -1)
        node_features = torch.cat([cls_tokens, node_features], dim=1)  # (B, N+1, D)
        node_features = self.graph_transformer(
            node_features, mask=None, is_encoder=True
        )
        # Score each permutation option
        cls_out = node_features[:, 0, :]
        # cls_out = self.layer_norm(cls_out)
        scores = self.scoring_fc(cls_out)  # (B, num_permutations)
        context = None
        # if self.use_context:
        #     context = self.perm_context(scores)

        # 5) optionally supervise with cross-entropy
        ce_loss = None
        if self.use_ce and labels:
            labels = labels.to(device)
            ce_loss = F.cross_entropy(scores, labels)

        probs, soft_probs = softmax_head(scores, tau)
        # context = self.perm_context(probs)                            # (B*8, emb_dim)

        perms_buffer = self.predefined_permutations.to(device)  # (P, N, N)
        # Shape: (B, N, N) = (B, num_permutations, N, N) * (B, num_permutations, 1, 1)
        # Expand probs to (B, num_permutations, 1, 1) to match (num_permutations, N, N)
        probs_expanded = probs.unsqueeze(-1).unsqueeze(
            -1
        )  # (B, num_permutations, 1, 1)                    # (B*8, P, 1, 1)
        perm = torch.sum(probs_expanded * perms_buffer, dim=1)  # (B, N, N)
        return perm, context, soft_probs, ce_loss

    def _permutation_matrix_90(self, n: int) -> torch.Tensor:
        indices = torch.arange(n * n).reshape(n, n)
        rotated_indices = indices.rot90(-1).reshape(-1)
        perm = torch.eye(n * n, dtype=torch.float32)[rotated_indices]
        return perm

    def _y_axis_reflection_matrix(self, n: int) -> torch.Tensor:
        indices = torch.arange(n * n).reshape(n, n)
        reflected_indices = indices.flip(1).reshape(-1)
        perm = torch.eye(n * n, dtype=torch.float32)[reflected_indices]
        return perm

    def create_predefine_permutations(self, n: int) -> torch.Tensor:
        perm = torch.eye(n * n, dtype=torch.float32)
        perm_90 = self._permutation_matrix_90(n)
        perm_180 = torch.matmul(perm_90, perm_90)
        perm_270 = torch.matmul(perm_180, perm_90)

        perm_y_reflection = self._y_axis_reflection_matrix(n)
        perm_y_reflection_90 = torch.matmul(perm_y_reflection, perm_90)
        perm_y_reflection_180 = torch.matmul(perm_y_reflection, perm_180)
        perm_y_reflection_270 = torch.matmul(perm_y_reflection, perm_270)

        # TODO: If I shuffle the train set with every epoch can I have fix this list if I have no labels?
        permutations = torch.stack(
            [
                perm,
                perm_90,
                perm_180,
                perm_270,
                perm_y_reflection,
                perm_y_reflection_90,
                perm_y_reflection_180,
                perm_y_reflection_270,
            ]
        )
        return permutations

    @staticmethod
    def permute_node_features(
        node_features: torch.Tensor, perm: torch.Tensor
    ) -> torch.Tensor:
        """Apply the permutation to node features."""
        return torch.matmul(perm, node_features)


class BottleNeckEncoder(torch.nn.Module):
    def __init__(self, hparams: DictConfig):
        super().__init__()
        self.d_in = hparams.graph_encoder_hidden_dim
        self.d_out = hparams.emb_dim
        self.vae = hparams.vae
        self.num_permutations = hparams.num_permutations
        self.activation = {
            "relu": torch.nn.ReLU(),
            "gelu": torch.nn.GELU(),
            "silu": torch.nn.SiLU(),
        }[hparams.activation.lower()]
        if self.vae:
            self.w = nn.Linear(self.d_in, 2 * self.d_out)
        else:
            self.w = nn.Linear(self.d_in, self.d_out)

    def forward(
        self, x: torch.Tensor
    ) -> Tuple[torch.Tensor, Optional[torch.Tensor], Optional[torch.Tensor]]:
        # TODO: check what should be the order
        # x = self.w(self.activation(x))
        x = self.activation(self.w(x))
        if self.vae:
            batch_size = x.shape[0] // self.num_permutations
            mu = x[:, : self.d_out]
            logvar = x[:, self.d_out :]
            std = torch.exp(0.5 * logvar)
            batch_std = std[:batch_size, :]
            batch_eps = torch.randn_like(batch_std)
            eps = (
                batch_eps.unsqueeze(0)
                .repeat(self.num_permutations, 1, 1)
                .view(-1, batch_eps.shape[1])
            )
            x = mu + eps * std
            return x, mu, logvar
        else:
            return x, None, None


class BottleNeckDecoder(torch.nn.Module):
    def __init__(self, hparams: DictConfig):
        super().__init__()
        self.d_in = hparams.emb_dim
        self.d_out = hparams.graph_decoder_hidden_dim
        self.w = nn.Linear(self.d_in, self.d_out)

    def forward(self, x: torch.Tensor) -> torch.Tensor:
        x = self.w(x)
        return x


def softmax_head(
    scores: torch.Tensor, tau: torch.Tensor
) -> Tuple[torch.Tensor, torch.Tensor]:
    # Softmax over scores to get probabilities for each permutation
    soft_probs = torch.softmax(scores / tau, dim=-1)  # (B, num_permutations)
    # Hard selection using Gumbel-Softmax (discrete but differentiable)
    one_hot = torch.zeros_like(soft_probs)
    one_hot.scatter_(1, soft_probs.argmax(dim=-1, keepdim=True), 1.0)
    probs = (one_hot - soft_probs).detach() + soft_probs

    return probs, soft_probs


def gumbel_softmax_head(
    scores: torch.Tensor, tau: torch.Tensor
) -> Tuple[torch.Tensor, torch.Tensor]:
    # First compute soft probabilities
    soft_probs = F.gumbel_softmax(scores, tau=tau, hard=False, dim=-1)

    # Then derive hard probabilities from soft_probs
    probs = F.one_hot(soft_probs.argmax(dim=-1), scores.size(-1)).float()

    # Apply straight-through estimator: forward uses probs, backward uses soft_probs
    probs = probs - soft_probs.detach() + soft_probs

    return probs, soft_probs<|MERGE_RESOLUTION|>--- conflicted
+++ resolved
@@ -132,14 +132,8 @@
         edge_features: torch.Tensor,
         mask: torch.Tensor,
     ) -> Tuple[torch.Tensor, torch.Tensor]:
-<<<<<<< HEAD
-        node_features = node_features.to(device)
         if self.project:
             node_features = self.projection_in(node_features)
-=======
-        # node_features = self.spectral_embeddings(node_features)
-        node_features = self.projection_in(node_features)
->>>>>>> 1c20ba1f
         x, _ = self.init_message_matrix(node_features, edge_features, mask)
         x = self.graph_transformer(x, mask=None, is_encoder=True)
         graph_emb, node_features = self.read_out_message_matrix(x)
