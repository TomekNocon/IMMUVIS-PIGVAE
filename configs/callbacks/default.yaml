defaults:
  - model_checkpoint
  - early_stopping
  - model_summary
  - rich_progress_bar
  - learning_rate
<<<<<<< HEAD
  - interpretability
=======
  # - interpretability
>>>>>>> 1c20ba1f
  - _self_

model_checkpoint:
  dirpath: ${paths.output_dir}/checkpoints
  filename: "epoch_{epoch:03d}"
  monitor: "val_loss"
  mode: "min"
  save_last: True
  auto_insert_metric_name: False

early_stopping:
  monitor: "val_loss"
  patience: 50
  mode: "min"
  check_finite: True
  # min_delta: 0.01

model_summary:
  max_depth: -1

lr_monitor:
  logging_interval: step

<<<<<<< HEAD
interpretability:
  _target_: src.utils.callbacks.transformer_explainability.InterpretabilityCallback
  save_dir: ${paths.output_dir}/interpretability_outputs
  analyze_every_n_epochs: 5
  analyze_every_n_batches: 100
  max_samples_per_epoch: 3
  enable_chefer_methods: True
  enable_attention_analysis: True
  enable_gradient_analysis: True
=======
# interpretability:
#   _target_: src.utils.callbacks.transformer_explainability.InterpretabilityCallback
#   save_dir: ${paths.output_dir}/interpretability_outputs
#   analyze_every_n_epochs: 5
#   analyze_every_n_batches: 100
#   max_samples_per_epoch: 3
#   enable_chefer_methods: True
#   enable_attention_analysis: True
#   enable_gradient_analysis: True
>>>>>>> 1c20ba1f
<|MERGE_RESOLUTION|>--- conflicted
+++ resolved
@@ -4,11 +4,7 @@
   - model_summary
   - rich_progress_bar
   - learning_rate
-<<<<<<< HEAD
   - interpretability
-=======
-  # - interpretability
->>>>>>> 1c20ba1f
   - _self_
 
 model_checkpoint:
@@ -32,7 +28,6 @@
 lr_monitor:
   logging_interval: step
 
-<<<<<<< HEAD
 interpretability:
   _target_: src.utils.callbacks.transformer_explainability.InterpretabilityCallback
   save_dir: ${paths.output_dir}/interpretability_outputs
@@ -41,15 +36,4 @@
   max_samples_per_epoch: 3
   enable_chefer_methods: True
   enable_attention_analysis: True
-  enable_gradient_analysis: True
-=======
-# interpretability:
-#   _target_: src.utils.callbacks.transformer_explainability.InterpretabilityCallback
-#   save_dir: ${paths.output_dir}/interpretability_outputs
-#   analyze_every_n_epochs: 5
-#   analyze_every_n_batches: 100
-#   max_samples_per_epoch: 3
-#   enable_chefer_methods: True
-#   enable_attention_analysis: True
-#   enable_gradient_analysis: True
->>>>>>> 1c20ba1f
+  enable_gradient_analysis: True