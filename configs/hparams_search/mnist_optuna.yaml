--- conflicted
+++ resolved
@@ -54,11 +54,7 @@
       model.temperature_scheduler.hparams.initial_tau: interval(0.5, 1.0)
       model.temperature_scheduler.hparams.final_tau: interval(0.05, 0.2)
       model.entropy_weight_scheduler.hparams.initial_weight: interval(0.2, 0.5)
-<<<<<<< HEAD
       model.entropy_weight_scheduler.hparams.final_weight:  interval(0.01, 0.1)  # Fixed reference
-=======
-      model.entropy_weight_scheduler.hparams.final_weight: interval(0.01, 0.1) # Fixed reference
->>>>>>> 1c20ba1f
       model.critic.hparams.kld_loss_scale: interval(0.0001, 0.01)
       model.critic.hparams.perm_loss_scale: interval(0.0001, 0.9)
       model.critic.hparams.contrastive_loss_scale: interval(0.001, 0.07)
